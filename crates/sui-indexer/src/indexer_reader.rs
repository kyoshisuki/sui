--- conflicted
+++ resolved
@@ -729,11 +729,7 @@
             Some(TransactionFilter::FromAndToAddress { from, to }) => {
                 let from_address = Hex::encode(from.to_vec());
                 let to_address = Hex::encode(to.to_vec());
-<<<<<<< HEAD
-                // Need to de-amibguize the tx_sequence_number column
-=======
                 // Need to remove ambiguities for tx_sequence_number column
->>>>>>> a067ea5d
                 let cursor_clause = if let Some(cursor_tx_seq) = cursor_tx_seq {
                     if is_descending {
                         format!(
